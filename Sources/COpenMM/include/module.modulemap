--- conflicted
+++ resolved
@@ -6,13 +6,6 @@
 //
 
 module COpenMM {
-<<<<<<< HEAD
-  // TODO: Find a more general way for people besides myself to use OpenMM with
-  // MolecularRenderer. In the meantime, when you see the Xcode error at this
-  // line in the '.modulemap', replace "philipturner" with your username.
-  header "C:/Users/Alexey Novikov/.conda/pkgs/openmm-8.0.0-py311h9957787_1/Library/include/OpenMMCWrapper.h"
-=======
   header "OpenMMCWrapper.h"
->>>>>>> 7be960e2
   export *
 }